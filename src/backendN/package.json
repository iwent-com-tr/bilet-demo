--- conflicted
+++ resolved
@@ -46,20 +46,14 @@
     "@types/web-push": "^3.6.4",
     "@vitest/ui": "^3.2.4",
     "supertest": "^7.1.4",
-<<<<<<< HEAD
-    "tsc-esm-fix": "^3.1.2",
-    "tsx": "^4.20.4",
-    "typescript": "^5.9.2",
-    "vitest": "^3.2.4"
 
-=======
     "dotenv-cli": "^10.0.0",
     "tsc-esm-fix": "^3.1.2",
     "tsx": "^4.20.4",
     "typescript": "^5.9.2",
     "vitest": "^3.2.4",
     "ts-node": "^10.9.2"
->>>>>>> a121bd88
+
   },
   "dependencies": {
     "@prisma/client": "^6.13.0",
