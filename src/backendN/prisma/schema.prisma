--- conflicted
+++ resolved
@@ -688,7 +688,6 @@
   @@index([venueId])
 }
 
-<<<<<<< HEAD
 model FavoriteOrganizer {
   id        String   @id @default(uuid())
   userId    String
@@ -700,7 +699,8 @@
   @@unique([userId, organizerId])
   @@index([userId])
   @@index([organizerId])
-=======
+}
+
 // Enums for Admin Panel
 enum AdminRole {
   USER
@@ -754,5 +754,4 @@
   PASSWORD
   OAUTH
   MAGIC_LINK
->>>>>>> 60613bed
 }