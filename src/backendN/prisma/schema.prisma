--- conflicted
+++ resolved
@@ -128,10 +128,9 @@
   eventMutes         EventMute[]
 
   // Detailed event-type relations (kept from both sources)
-<<<<<<< HEAD
-=======
+
   /* Detailed event-type relations */
->>>>>>> 6a15ac2e
+
   concertDetails     ConcertDetails?     @relation("EventToConcertDetails")
   festivalDetails    FestivalDetails?    @relation("EventToFestivalDetails")
   universityDetails  UniversityDetails?  @relation("EventToUniversityDetails")
@@ -141,10 +140,7 @@
   performanceDetails PerformanceDetails? @relation("EventToPerformanceDetails")
   educationDetails   EducationDetails?   @relation("EventToEducationDetails")
 
-<<<<<<< HEAD
-=======
-  /* Optional venue relation to a Venue model */
->>>>>>> 6a15ac2e
+
   // Optional venue relation to a Venue model (kept as experimental in one input)
   venueExperimental  Venue?              @relation(fields: [venueId], references: [id], onDelete: SetNull)
   venueId            String?
