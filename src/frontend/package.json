--- conflicted
+++ resolved
@@ -4,13 +4,9 @@
   "description": "Iwent bilet satış platformu frontend",
   "scripts": {
 
-<<<<<<< HEAD
     "start": "PORT=5173 react-scripts start",
     "start:env": "dotenv -e .env PORT=5173 react-scripts start",
-=======
-    "start": "cross-env REACT_APP_API_URL=http://localhost:3001/api/v1 react-scripts start",
-    "start:env": "dotenv -e .env react-scripts start",
->>>>>>> 0ea8ab09
+
 
     "build": "react-scripts build",
     "test": "react-scripts test",
