{
  "name": "iwent-frontend",
  "version": "1.0.0",
  "description": "Iwent bilet satış platformu frontend",
  "scripts": {
<<<<<<< HEAD
    "start": "PORT=5173 react-scripts start",
    "start:env": "dotenv -e .env PORT=5173 react-scripts start",
=======
    "start": "react-scripts start",

    "start:env": "dotenv -e .env react-scripts start",

>>>>>>> 6a15ac2e
    "build": "react-scripts build",
    "test": "react-scripts test",
    "eject": "react-scripts eject"
  },
  "dependencies": {
    "@heroicons/react": "^2.1.1",
    "@tailwindcss/forms": "^0.5.10",
    "axios": "^1.6.5",
    "date-fns": "^4.1.0",
    "formik": "^2.4.5",

    "leaflet": "^1.9.4",

    "lucide-react": "^0.541.0",

    "qrcode": "^1.5.4",
    "qrcode.react": "^3.1.0",
    "react": "^18.2.0",
    "react-dom": "^18.2.0",
    "react-leaflet": "^4.2.1",
    "react-router-dom": "^6.21.3",
    "react-toastify": "^10.0.4",
    "socket.io-client": "^4.7.4",
    "sonner": "^2.0.7",
    "tailwindcss": "^3.4.1",
    "yup": "^1.3.3"
  },
  "devDependencies": {
    "@testing-library/jest-dom": "^6.8.0",
    "@testing-library/react": "^14.3.1",
    "@testing-library/user-event": "^14.6.1",
    "@types/jest": "^30.0.0",
<<<<<<< HEAD
=======
    "@types/leaflet": "^1.9.20",
>>>>>>> 6a15ac2e
    "@types/qrcode": "^1.5.5",
    "@types/react": "^18.2.48",
    "@types/react-dom": "^18.2.18",
    "autoprefixer": "^10.4.17",
    "cross-env": "^10.0.0",
    "dotenv-cli": "^7.4.1",
    "jest-environment-jsdom": "^30.1.2",
    "postcss": "^8.4.33",
    "react-scripts": "5.0.1",
    "typescript": "^4.9.5"
  },
  "browserslist": {
    "production": [
      ">0.2%",
      "not dead",
      "not op_mini all"
    ],
    "development": [
      "last 1 chrome version",
      "last 1 firefox version",
      "last 1 safari version"
    ]
  }
}<|MERGE_RESOLUTION|>--- conflicted
+++ resolved
@@ -3,15 +3,11 @@
   "version": "1.0.0",
   "description": "Iwent bilet satış platformu frontend",
   "scripts": {
-<<<<<<< HEAD
-    "start": "PORT=5173 react-scripts start",
-    "start:env": "dotenv -e .env PORT=5173 react-scripts start",
-=======
+
     "start": "react-scripts start",
 
     "start:env": "dotenv -e .env react-scripts start",
 
->>>>>>> 6a15ac2e
     "build": "react-scripts build",
     "test": "react-scripts test",
     "eject": "react-scripts eject"
@@ -44,10 +40,9 @@
     "@testing-library/react": "^14.3.1",
     "@testing-library/user-event": "^14.6.1",
     "@types/jest": "^30.0.0",
-<<<<<<< HEAD
-=======
+
     "@types/leaflet": "^1.9.20",
->>>>>>> 6a15ac2e
+
     "@types/qrcode": "^1.5.5",
     "@types/react": "^18.2.48",
     "@types/react-dom": "^18.2.18",
