import React, { useState, useEffect, useRef } from 'react';
import { useParams, useNavigate } from 'react-router-dom';
import { io, Socket } from 'socket.io-client';
import axios from 'axios';
import { useAuth } from '../../context/AuthContext';
import ChatHeader from '../../components/chat/ChatHeader';
import ChatMessage from '../../components/chat/ChatMessage';
import ChatInput from '../../components/chat/ChatInput';
import GroupInfo from '../../components/chat/GroupInfo';
import { toast } from 'react-toastify';
import './EventChat.css';

interface Message {
  id: string;
  senderId: string;
  senderType: 'USER' | 'ORGANIZER';
  message: string;
  createdAt: string;
  senderName?: string;
  senderAvatar?: string;
}

interface Event {
  id: string;
  name: string;
  slug: string;
  banner?: string;
  startDate: string;
  venue: string;
  city: string;
  organizer: {
    id: string;
    firstName: string;
    lastName: string;
  };
}

interface Participant {
  id: string;
  firstName: string;
  lastName: string;
  avatar?: string;
  isOnline?: boolean;
  role?: 'USER' | 'ORGANIZER';
}

const EventChat: React.FC = () => {
  const { slug } = useParams<{ slug: string }>();
  const navigate = useNavigate();
  const { user, isAuthenticated } = useAuth();
  
  const [event, setEvent] = useState<Event | null>(null);
  const [messages, setMessages] = useState<Message[]>([]);
  const [participants, setParticipants] = useState<Participant[]>([]);
  const [loading, setLoading] = useState(true);
  const [showGroupInfo, setShowGroupInfo] = useState(false);
  const [socket, setSocket] = useState<Socket | null>(null);
  const [isConnected, setIsConnected] = useState(false);
  const [hasTicket, setHasTicket] = useState(false);
  
  const messagesEndRef = useRef<HTMLDivElement>(null);
  const messagesContainerRef = useRef<HTMLDivElement>(null);

  useEffect(() => {
    if (!isAuthenticated) {
      navigate('/login');
      return;
    }

    if (slug) {
      fetchEventAndMessages();
    }

    return () => {
      if (socket) {
        socket.disconnect();
      }
    };
  }, [slug, isAuthenticated]);

  useEffect(() => {
    scrollToBottom();
  }, [messages]);

  const fetchEventAndMessages = async () => {
    try {
      setLoading(true);

      // Fetch event details
      const eventResponse = await axios.get(
        `${process.env.REACT_APP_API_URL}/events/${slug}`,
        {
          headers: { Authorization: `Bearer ${localStorage.getItem('token')}` }
        }
      );

      const eventData = eventResponse.data.event;
      setEvent(eventData);

      // Check if user has ticket for this event
      const ticketResponse = await axios.get(
        `${process.env.REACT_APP_API_URL}/tickets/my-tickets?eventId=${eventData.id}`,
        {
          headers: { Authorization: `Bearer ${localStorage.getItem('token')}` }
        }
      );

      const userHasTicket = ticketResponse.data.tickets?.length > 0;
      setHasTicket(userHasTicket);

      if (!userHasTicket) {
        toast.error('Bu etkinliğin sohbet odasına katılmak için biletiniz olması gerekiyor.');
        navigate(`/events/${slug}`);
      return;
    }
    
      // Fetch chat messages
      const messagesResponse = await axios.get(
        `${process.env.REACT_APP_API_URL}/chat/event/${eventData.id}/messages`,
        {
          headers: { Authorization: `Bearer ${localStorage.getItem('token')}` }
        }
      );

      setMessages(messagesResponse.data.messages || []);

      // Fetch participants
      const participantsResponse = await axios.get(
        `${process.env.REACT_APP_API_URL}/chat/event/${eventData.id}/participants`,
        {
          headers: { Authorization: `Bearer ${localStorage.getItem('token')}` }
        }
      );

      setParticipants(participantsResponse.data.participants || []);

      // Initialize socket connection
      initializeSocket(eventData);

      setLoading(false);
    } catch (error: any) {
      console.error('Error fetching event chat:', error);
      setLoading(false);
      
      if (error.response?.status === 403) {
        toast.error('Bu sohbet odasına erişim izniniz yok.');
        navigate(`/events/${slug}`);
      } else if (error.response?.status === 404) {
        toast.error('Etkinlik bulunamadı.');
        navigate('/events');
      } else {
        toast.error('Sohbet odası yüklenirken bir hata oluştu.');
      }
    }
  };

  const initializeSocket = (eventData: Event) => {
    const token = localStorage.getItem('token');
    if (!token) return;

    const newSocket = io(process.env.REACT_APP_API_URL || 'http://localhost:3000', {
      path: '/chat',
      auth: { token },
      transports: ['websocket', 'polling']
    });

    newSocket.on('connect', () => {
      console.log('Socket connected');
      setIsConnected(true);
      
      // Join event room
      newSocket.emit('chat:join', { eventSlug: eventData.slug });
    });

    newSocket.on('disconnect', () => {
      console.log('Socket disconnected');
      setIsConnected(false);
    });

    newSocket.on('chat:message', (message: Message) => {
      setMessages(prev => [...prev, message]);
    });

    newSocket.on('chat:joined', ({ eventId }: { eventId: string }) => {
      console.log('Joined event room:', eventId);
    });

    newSocket.on('connect_error', (error) => {
      console.error('Socket connection error:', error);
      toast.error('Sohbet bağlantısı kurulamadı.');
    });

    setSocket(newSocket);
  };

  const scrollToBottom = () => {
    messagesEndRef.current?.scrollIntoView({ behavior: 'smooth' });
  };

  const handleSendMessage = (messageText: string) => {
    if (!socket || !event || !isConnected) {
      toast.error('Sohbet bağlantısı yok. Lütfen sayfayı yenileyin.');
      return;
    }

    socket.emit('chat:send', {
      eventSlug: event.slug,
      message: messageText
    }, (response: any) => {
      if (!response.ok) {
        toast.error(response.message || 'Mesaj gönderilemedi.');
      }
    });
  };

  const handleBackClick = () => {
    navigate('/messages');
  };

  const handleGroupInfoClick = () => {
    setShowGroupInfo(true);
  };

  const handleCloseGroupInfo = () => {
    setShowGroupInfo(false);
  };

  if (loading) {
    return (
      <div className="event-chat-page">
        <div className="event-chat-loading">
          <div className="loading-spinner"></div>
          <p>Sohbet odası yükleniyor...</p>
        </div>
      </div>
    );
  }

  if (!event) {
  return (
      <div className="event-chat-page">
        <div className="event-chat-error">
          <h2>Etkinlik bulunamadı</h2>
          <button onClick={() => navigate('/events')} className="back-to-events-btn">
            Etkinliklere Dön
          </button>
          </div>
        </div>
    );
  }

  // Derived boolean to check if current user is the event organizer
  const isEventOrganizer = !!(user?.userType === 'ORGANIZER' && event.organizer.id === user?.id);

            return (
    <div className="event-chat-page">
      <ChatHeader
        eventName={event.name}
        eventBanner={event.banner}
        participantCount={participants.length}
        onGroupInfoClick={handleGroupInfoClick}
        onBackClick={handleBackClick}
      />

      <div className="event-chat-content" ref={messagesContainerRef}>
        {/* Welcome Message */}
        <div className="welcome-message">
          <div className="welcome-text">
            <h3>🎉 {event.name} sohbet odasına hoş geldiniz!</h3>
            <p>Bu grup, etkinlik katılımcıları arasında iletişim kurmak için oluşturulmuştur.</p>
            <div className="event-details">
              <span>📅 {new Date(event.startDate).toLocaleDateString('tr-TR')}</span>
              <span>📍 {event.venue}, {event.city}</span>
                  </div>
                </div>
              </div>

        {/* Messages */}
        <div className="messages-container">
          {messages.length === 0 ? (
            <div className="no-messages">
              <p>Henüz mesaj yok. İlk mesajı siz gönderin! 👋</p>
            </div>
          ) : (
            messages.map((message) => (
              <ChatMessage
                key={message.id}
                message={message}
                currentUserId={user?.id || ''}
<<<<<<< HEAD
                currentUserType={isEventOrganizer ? 'organizer' : 'user'}
=======

                currentUserType={user?.userType === 'ORGANIZER' ? 'organizer' : 'user'}
>>>>>>> 0ea8ab09
              />
            ))
          )}
          <div ref={messagesEndRef} />
        </div>
        </div>

      <ChatInput
        onSendMessage={handleSendMessage}
        disabled={!isConnected || !hasTicket}
        placeholder={
          !isConnected 
            ? "Bağlantı kuruluyor..." 
            : !hasTicket 
              ? "Bu etkinlik için biletiniz yok" 
              : "Ücretsiz sohbet"
        }
      />

      {/* Connection Status */}
      {!isConnected && (
        <div className="connection-status">
          <span className="connection-indicator offline"></span>
          <span>Bağlantı kuruluyor...</span>
      </div>
      )}

      {/* Group Info Modal */}
      {showGroupInfo && (
        <GroupInfo
          eventName={event.name}
          eventBanner={event.banner}
          participants={participants}
          onClose={handleCloseGroupInfo}
          currentUserId={user?.id || ''}
<<<<<<< HEAD
          isOrganizer={isEventOrganizer}
=======
          isOrganizer={user?.userType === 'ORGANIZER' && event.organizer.id === user.id}
>>>>>>> 0ea8ab09
        />
      )}
    </div>
  );
};

export default EventChat;<|MERGE_RESOLUTION|>--- conflicted
+++ resolved
@@ -287,12 +287,9 @@
                 key={message.id}
                 message={message}
                 currentUserId={user?.id || ''}
-<<<<<<< HEAD
+
                 currentUserType={isEventOrganizer ? 'organizer' : 'user'}
-=======
-
-                currentUserType={user?.userType === 'ORGANIZER' ? 'organizer' : 'user'}
->>>>>>> 0ea8ab09
+
               />
             ))
           )}
@@ -328,11 +325,9 @@
           participants={participants}
           onClose={handleCloseGroupInfo}
           currentUserId={user?.id || ''}
-<<<<<<< HEAD
+
           isOrganizer={isEventOrganizer}
-=======
-          isOrganizer={user?.userType === 'ORGANIZER' && event.organizer.id === user.id}
->>>>>>> 0ea8ab09
+
         />
       )}
     </div>
